--- conflicted
+++ resolved
@@ -35,13 +35,8 @@
     "pytest==8.4.1",
     "pytest-asyncio==1.1.0",
     "httpx==0.28.1",
-<<<<<<< HEAD
     "ruff==0.12.8",
-    "pyright==1.1.391",
-=======
-    "ruff==0.9.1",
     "pyright==1.1.403",
->>>>>>> 30de8ced
 ]
 
 [tool.ruff]
