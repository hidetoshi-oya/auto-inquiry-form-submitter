{
  "name": "frontend",
  "version": "1.0.0",
  "description": "Auto Inquiry Form Submitter Frontend",
  "private": true,
  "type": "module",
  "scripts": {
    "dev": "vite",
    "build": "tsc -b && vite build",
    "preview": "vite preview",
    "lint": "tsc --noEmit",
    "test": "vitest",
    "test:ui": "vitest --ui",
    "test:run": "vitest run"
  },
  "keywords": [],
  "author": "",
  "license": "ISC",
  "devDependencies": {
    "@tailwindcss/postcss": "^4.1.11",
    "@types/node": "^24.2.1",
    "@types/react": "^19.1.8",
<<<<<<< HEAD
    "@types/react-dom": "^19.1.6",
    "@vitejs/plugin-react": "^5.0.0",
=======
    "@types/react-dom": "^19.1.7",
    "@vitejs/plugin-react": "^4.7.0",
>>>>>>> e4dc231a
    "@vitest/ui": "^3.2.4",
    "autoprefixer": "^10.4.21",
    "jsdom": "^26.1.0",
    "postcss": "^8.5.6",
    "tailwindcss": "^4.1.11",
    "tw-animate-css": "^1.3.6",
    "typescript": "^5.9.2",
    "vite": "^7.1.1",
    "vitest": "^3.2.4"
  },
  "dependencies": {
    "@radix-ui/react-dialog": "^1.1.14",
    "@radix-ui/react-slot": "^1.2.3",
    "@tanstack/react-table": "^8.21.3",
    "axios": "^1.11.0",
    "axios-logger": "^2.8.1",
    "class-variance-authority": "^0.7.1",
    "clsx": "^2.1.1",
    "lucide-react": "^0.539.0",
    "react": "^19.1.0",
    "react-dom": "^19.1.1",
    "react-router-dom": "^7.7.1",
    "tailwind-merge": "^3.3.1"
  }
}<|MERGE_RESOLUTION|>--- conflicted
+++ resolved
@@ -20,13 +20,8 @@
     "@tailwindcss/postcss": "^4.1.11",
     "@types/node": "^24.2.1",
     "@types/react": "^19.1.8",
-<<<<<<< HEAD
-    "@types/react-dom": "^19.1.6",
+    "@types/react-dom": "^19.1.7",
     "@vitejs/plugin-react": "^5.0.0",
-=======
-    "@types/react-dom": "^19.1.7",
-    "@vitejs/plugin-react": "^4.7.0",
->>>>>>> e4dc231a
     "@vitest/ui": "^3.2.4",
     "autoprefixer": "^10.4.21",
     "jsdom": "^26.1.0",
