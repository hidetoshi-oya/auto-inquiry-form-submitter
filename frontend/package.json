{
  "name": "frontend",
  "version": "1.0.0",
  "description": "Auto Inquiry Form Submitter Frontend",
  "private": true,
  "type": "module",
  "scripts": {
    "dev": "vite",
    "build": "tsc -b && vite build",
    "preview": "vite preview",
    "lint": "tsc --noEmit",
    "test": "vitest",
    "test:ui": "vitest --ui",
    "test:run": "vitest run"
  },
  "keywords": [],
  "author": "",
  "license": "ISC",
  "devDependencies": {
    "@tailwindcss/postcss": "^4.1.11",
    "@types/node": "^24.2.1",
    "@types/react": "^19.1.8",
    "@types/react-dom": "^19.1.7",
    "@vitejs/plugin-react": "^4.7.0",
    "@vitest/ui": "^3.2.4",
    "autoprefixer": "^10.4.21",
    "jsdom": "^26.1.0",
    "postcss": "^8.5.6",
    "tailwindcss": "^4.1.11",
    "tw-animate-css": "^1.3.6",
<<<<<<< HEAD
    "typescript": "^5.8.3",
    "vite": "^7.1.1",
=======
    "typescript": "^5.9.2",
    "vite": "^7.0.6",
>>>>>>> d3cb08e8
    "vitest": "^3.2.4"
  },
  "dependencies": {
    "@radix-ui/react-dialog": "^1.1.14",
    "@radix-ui/react-slot": "^1.2.3",
    "@tanstack/react-table": "^8.21.3",
    "axios": "^1.11.0",
    "axios-logger": "^2.8.1",
    "class-variance-authority": "^0.7.1",
    "clsx": "^2.1.1",
    "lucide-react": "^0.539.0",
    "react": "^19.1.0",
    "react-dom": "^19.1.1",
    "react-router-dom": "^7.7.1",
    "tailwind-merge": "^3.3.1"
  }
}<|MERGE_RESOLUTION|>--- conflicted
+++ resolved
@@ -28,13 +28,8 @@
     "postcss": "^8.5.6",
     "tailwindcss": "^4.1.11",
     "tw-animate-css": "^1.3.6",
-<<<<<<< HEAD
-    "typescript": "^5.8.3",
+    "typescript": "^5.9.2",
     "vite": "^7.1.1",
-=======
-    "typescript": "^5.9.2",
-    "vite": "^7.0.6",
->>>>>>> d3cb08e8
     "vitest": "^3.2.4"
   },
   "dependencies": {
